--- conflicted
+++ resolved
@@ -7,12 +7,8 @@
 # Compiled CSS, unless directly added
 *.sass-cache
 *COMPILE.css
-<<<<<<< HEAD
-compass_scripts
-=======
 *.css
 *.css.map
->>>>>>> f379db55
 
 # Intellij project configuration files
 *.idea
