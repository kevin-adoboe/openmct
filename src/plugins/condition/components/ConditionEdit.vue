--- conflicted
+++ resolved
@@ -239,9 +239,6 @@
     },
     methods: {
         dragStart(e) {
-<<<<<<< HEAD
-            this.$emit('setMoveIndex', Number(e.target.getAttribute('data-condition-index')));
-=======
             e.dataTransfer.effectAllowed = "copyMove";
             e.dataTransfer.setDragImage(e.target.closest('.c-c-container__container'), 0, 0);
             this.$emit('setMoveIndex', this.conditionIndex);
@@ -274,7 +271,6 @@
                     this.initialize();
                 }
             }
->>>>>>> 07c5e280
         },
         handleConditionResult(args) {
             this.$emit('conditionResultUpdated', {
