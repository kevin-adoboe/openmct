/*****************************************************************************
 * Open MCT, Copyright (c) 2014-2020, United States Government
 * as represented by the Administrator of the National Aeronautics and Space
 * Administration. All rights reserved.
 *
 * Open MCT is licensed under the Apache License, Version 2.0 (the
 * "License"); you may not use this file except in compliance with the License.
 * You may obtain a copy of the License at
 * http://www.apache.org/licenses/LICENSE-2.0.
 *
 * Unless required by applicable law or agreed to in writing, software
 * distributed under the License is distributed on an "AS IS" BASIS, WITHOUT
 * WARRANTIES OR CONDITIONS OF ANY KIND, either express or implied. See the
 * License for the specific language governing permissions and limitations
 * under the License.
 *
 * Open MCT includes source code licensed under additional open source
 * licenses. See the Open Source Licenses file (LICENSES.md) included with
 * this source code distribution or the Licensing information page available
 * at runtime from the About dialog for additional information.
 *****************************************************************************/

<template>
<section id="conditionCollection"
         class="c-cs__ui_section"
>
    <div class="c-cs__ui__header">
        <span class="c-cs__ui__header-label">Conditions</span>
        <span
            class="is-enabled flex-elem"
            :class="['c-cs__disclosure-triangle', { 'c-cs__disclosure-triangle--expanded': expanded }]"
            @click="expanded = !expanded"
        ></span>
    </div>
    <div v-if="expanded"
         class="c-cs__ui_content"
    >
        <div v-show="isEditing"
             class="help"
        >
            <span>The first condition to match is the one that wins. Drag conditions to rearrange.</span>
        </div>
        <div class="holder add-condition-button-wrapper align-left">
            <button
                v-show="isEditing"
                id="addCondition"
                class="c-cs-button c-cs-button--major add-condition-button"
                @click="addCondition"
            >
                <span class="c-cs-button__label">Add Condition</span>
            </button>
        </div>
<<<<<<< HEAD
        <div class="c-c condition-collection">
            <ul class="c-c__container-holder">
                <li v-for="(conditionIdentifier, index) in conditionCollection"
                    :key="conditionIdentifier.key"
                >
                    <div v-if="isEditing">
                        <div class="c-c__drag-ghost"
                             @drop.prevent="dropCondition"
                             @dragenter="dragEnter"
                             @dragleave="dragLeave"
                             @dragover.prevent
                        ></div>
                        <ConditionEdit :condition-identifier="conditionIdentifier"
                                       :current-condition-identifier="currentConditionIdentifier"
                                       :condition-index="index"
                                       @updateCurrentCondition="updateCurrentCondition"
                                       @removeCondition="removeCondition"
                                       @conditionResultUpdated="handleConditionResult"
                                       @setMoveIndex="setMoveIndex"
                        />
                    </div>
                    <div v-else>
                        <Condition :condition-identifier="conditionIdentifier"
                                   :current-condition-identifier="currentConditionIdentifier"
                        />
                    </div>
                </li>
            </ul>
=======
        <div class="condition-collection">
            <div v-for="conditionIdentifier in conditionCollection"
                 :key="conditionIdentifier.key"
                 class="conditionArea"
            >
                <div v-if="isEditing">
                    <ConditionEdit :condition-identifier="conditionIdentifier"
                                   :telemetry="telemetryObjs"
                                   :current-condition-identifier="currentConditionIdentifier"
                                   @updateCurrentCondition="updateCurrentCondition"
                                   @removeCondition="removeCondition"
                                   @conditionResultUpdated="handleConditionResult"
                    />
                </div>
                <div v-else>
                    <Condition :condition-identifier="conditionIdentifier"
                               :current-condition-identifier="currentConditionIdentifier"
                               @conditionResultUpdated="handleConditionResult"
                    />
                </div>
            </div>
>>>>>>> e580734c
        </div>
    </div>
</section>
</template>

<script>
import Condition from '../../condition/components/Condition.vue';
import ConditionEdit from '../../condition/components/ConditionEdit.vue';
import uuid from 'uuid';


export default {
    inject: ['openmct', 'domainObject'],
    components: {
        Condition,
        ConditionEdit
    },
    props: {
        isEditing: Boolean
    },
    data() {
        return {
            expanded: true,
            parentKeyString: this.openmct.objects.makeKeyString(this.domainObject.identifier),
            conditionCollection: [],
            conditions: [],
            currentConditionIdentifier: this.currentConditionIdentifier || {},
<<<<<<< HEAD
            moveIndex: Number,
            isDragging: false
=======
            telemetryObjs: this.telemetryObjs
>>>>>>> e580734c
        };
    },
    destroyed() {
        this.composition.off('add', this.addTelemetry);
    },
    mounted() {
        this.telemetryObjs = [];
        this.conditionResults = {};
        this.instantiate = this.openmct.$injector.get('instantiate');
        this.composition = this.openmct.composition.get(this.domainObject);
        this.composition.on('add', this.addTelemetry);
        this.composition.on('remove', this.removeTelemetry);
        this.composition.load();
        this.conditionCollection = this.domainObject.configuration ? this.domainObject.configuration.conditionCollection : [];
        if (!this.conditionCollection.length) {
            this.addCondition(null, true);
        } else {
            this.updateCurrentCondition(this.conditionCollection[0]);
        }
    },
    methods: {
        setMoveIndex(index) {
            this.moveIndex = index;
            this.isDragging = true;
        },
        dropCondition(e) {
            let targetIndex = Array.from(document.querySelectorAll('.c-c__drag-ghost')).indexOf(e.target);
            if (targetIndex > this.moveIndex) { targetIndex-- } // for 'downward' move
            const oldIndexArr = Object.keys(this.conditionCollection);
            const move = function (arr, old_index, new_index) {
                while (old_index < 0) {
                    old_index += arr.length;
                }
                while (new_index < 0) {
                    new_index += arr.length;
                }
                if (new_index >= arr.length) {
                    var k = new_index - arr.length;
                    while ((k--) + 1) {
                        arr.push(undefined);
                    }
                }
                arr.splice(new_index, 0, arr.splice(old_index, 1)[0]);
                return arr;
            }
            const newIndexArr = move(oldIndexArr, this.moveIndex, targetIndex);
            const reorderPlan = [];

            for (let i = 0; i < oldIndexArr.length; i++) {
                reorderPlan.push({oldIndex: Number(newIndexArr[i]), newIndex: i});
            }

            this.reorder(reorderPlan);

            e.target.classList.remove("dragging");
            this.isDragging = false;
        },
        dragEnter(e) {
            if (!this.isDragging) { return }
            let targetIndex = Array.from(document.querySelectorAll('.c-c__drag-ghost')).indexOf(e.target);
            if (targetIndex > this.moveIndex) { targetIndex-- } // for 'downward' move
            if (this.moveIndex === targetIndex) { return }
            e.target.classList.add("dragging");
        },
        dragLeave(e) {
            e.target.classList.remove("dragging");
        },
        handleConditionResult(args) {
            let idAsString = this.openmct.objects.makeKeyString(args.id);
            this.conditionResults[idAsString] = args.result;
            this.updateCurrentConditionId();
        },
        updateCurrentConditionId() {
            let currentConditionIdentifier = this.conditionCollection[this.conditionCollection.length-1];
            for (let i=0, ii = this.conditionCollection.length-1; i< ii; i++) {
                let conditionIdAsString = this.openmct.objects.makeKeyString(this.conditionCollection[i]);
                if (this.conditionResults[conditionIdAsString]) {
                    //first condition to be true wins
                    currentConditionIdentifier = this.conditionCollection[i];
                    break;
                }
            }
            this.$emit('currentConditionUpdated', currentConditionIdentifier);
        },
        addTelemetry(telemetryDomainObject) {
            this.telemetryObjs.push(telemetryDomainObject);
        },
        removeTelemetry(telemetryDomainObjectIdentifier) {
            let index = _.findIndex(this.telemetryObjs, (obj) => {
                let objId = this.openmct.objects.makeKeyString(obj.identifier);
                let id = this.openmct.objects.makeKeyString(telemetryDomainObjectIdentifier);
                return objId === id;
            });
            if (index > -1) {
                this.telemetryObjs.splice(index, 1);
            }
        },
        addCondition(event, isDefault) {
            let conditionDomainObject = this.getConditionDomainObject(!!isDefault);
            //persist the condition domain object so that we can do an openmct.objects.get on it and only persist the identifier in the conditionCollection of conditionSet
            this.openmct.objects.mutate(conditionDomainObject, 'created', new Date());
            this.conditionCollection.unshift(conditionDomainObject.identifier);
            this.persist();
        },
        updateCurrentCondition(identifier) {
            this.currentConditionIdentifier = identifier;
        },
        getConditionDomainObject(isDefault) {
            let conditionObj = {
                isDefault: isDefault,
                identifier: {
                    namespace: this.domainObject.identifier.namespace,
                    key: uuid()
                },
                definition: {
                    name: isDefault ? 'Default' : 'Unnamed Condition',
                    output: 'false',
                    trigger: 'any',
                    criteria: isDefault ? [] : [{
                        operation: '',
                        input: '',
                        metaDataKey: '',
                        key: ''
                    }]
                },
                summary: 'summary description'
            };
            let conditionDomainObjectKeyString = this.openmct.objects.makeKeyString(conditionObj.identifier);
            let newDomainObject = this.instantiate(conditionObj, conditionDomainObjectKeyString);

            return newDomainObject.useCapability('adapter');
        },
        updateCondition(updatedCondition) {
            //TODO: this should only happen for reordering
            let index = _.findIndex(this.conditions, (condition) => condition.id === updatedCondition.id);
            this.conditions[index] = updatedCondition;
        },
        removeCondition(identifier) {
            let index = _.findIndex(this.conditionCollection, (condition) => {
                let conditionId = this.openmct.objects.makeKeyString(condition);
                let id = this.openmct.objects.makeKeyString(identifier);
                return conditionId === id;
            });
            this.conditionCollection.splice(index, 1);
            this.persist();
            this.updateCurrentConditionId();
        },
        reorder(reorderPlan) {
            let oldConditions = this.conditionCollection.slice();
            reorderPlan.forEach((reorderEvent) => {
                this.$set(this.conditionCollection, reorderEvent.newIndex, oldConditions[reorderEvent.oldIndex]);
            });
            this.persist();
        },
        persist() {
            this.openmct.objects.mutate(this.domainObject, 'configuration.conditionCollection', this.conditionCollection);
        }
    }
}
</script><|MERGE_RESOLUTION|>--- conflicted
+++ resolved
@@ -50,7 +50,6 @@
                 <span class="c-cs-button__label">Add Condition</span>
             </button>
         </div>
-<<<<<<< HEAD
         <div class="c-c condition-collection">
             <ul class="c-c__container-holder">
                 <li v-for="(conditionIdentifier, index) in conditionCollection"
@@ -64,6 +63,7 @@
                              @dragover.prevent
                         ></div>
                         <ConditionEdit :condition-identifier="conditionIdentifier"
+                                       :telemetry="telemetryObjs"
                                        :current-condition-identifier="currentConditionIdentifier"
                                        :condition-index="index"
                                        @updateCurrentCondition="updateCurrentCondition"
@@ -75,33 +75,11 @@
                     <div v-else>
                         <Condition :condition-identifier="conditionIdentifier"
                                    :current-condition-identifier="currentConditionIdentifier"
+                                   @conditionResultUpdated="handleConditionResult"
                         />
                     </div>
                 </li>
             </ul>
-=======
-        <div class="condition-collection">
-            <div v-for="conditionIdentifier in conditionCollection"
-                 :key="conditionIdentifier.key"
-                 class="conditionArea"
-            >
-                <div v-if="isEditing">
-                    <ConditionEdit :condition-identifier="conditionIdentifier"
-                                   :telemetry="telemetryObjs"
-                                   :current-condition-identifier="currentConditionIdentifier"
-                                   @updateCurrentCondition="updateCurrentCondition"
-                                   @removeCondition="removeCondition"
-                                   @conditionResultUpdated="handleConditionResult"
-                    />
-                </div>
-                <div v-else>
-                    <Condition :condition-identifier="conditionIdentifier"
-                               :current-condition-identifier="currentConditionIdentifier"
-                               @conditionResultUpdated="handleConditionResult"
-                    />
-                </div>
-            </div>
->>>>>>> e580734c
         </div>
     </div>
 </section>
@@ -111,7 +89,6 @@
 import Condition from '../../condition/components/Condition.vue';
 import ConditionEdit from '../../condition/components/ConditionEdit.vue';
 import uuid from 'uuid';
-
 
 export default {
     inject: ['openmct', 'domainObject'],
@@ -129,12 +106,9 @@
             conditionCollection: [],
             conditions: [],
             currentConditionIdentifier: this.currentConditionIdentifier || {},
-<<<<<<< HEAD
+            telemetryObjs: this.telemetryObjs,
             moveIndex: Number,
             isDragging: false
-=======
-            telemetryObjs: this.telemetryObjs
->>>>>>> e580734c
         };
     },
     destroyed() {
