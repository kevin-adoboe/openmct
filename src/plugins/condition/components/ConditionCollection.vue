--- conflicted
+++ resolved
@@ -72,37 +72,18 @@
     },
     mounted() {
         this.instantiate = this.openmct.$injector.get('instantiate');
-<<<<<<< HEAD
-        this.conditionCollection = this.domainObject.configuration ? this.domainObject.configuration.conditionCollection : [];
-        this.addDefaultCondition();
-=======
         this.conditionCollection = this.domainObject.configuration.conditionCollection || this.conditionCollection;
         if (!this.conditionCollection.length) {this.addCondition(true)}
->>>>>>> 94305ed8
     },
     methods: {
         added(conditionDO) {
             this.conditionCollection.unshift(conditionDO);
         },
-<<<<<<< HEAD
-        addCondition() {
-            // let conditionObjId = uuid();
-            // let conditionObj = {
-            //     isDefault: false,
-            //     composition: [],
-            //     name: "Unnamed Condition",
-            //     type: "condition",
-            //     id: conditionObjId,
-            //     location: this.parentKeyString,
-            //     identifier: {
-            //         namespace: "",
-            //         key: conditionObjId
-            //     },
-            //     output: 'test'
-            // };
+        addCondition(isDefault) {
+            if (isDefault !== true) {isDefault = false}
             let conditionObj = {
                 isDefault: true,
-                name: 'Unnamed Condition',
+                name: isDefault ? 'Default' : 'Unnamed Condition',
                 trigger: 'any',
                 criteria: [{
                     operation: '',
@@ -111,23 +92,6 @@
                     key: '2662a903-2c3c-4e46-b2fa-2b9e35a79c8c'
                 }],
                 output: 'Default test'
-=======
-        addCondition(isDefault) {
-            if (isDefault !== true) {isDefault = false}
-            let conditionObjId = uuid();
-            let conditionObj = {
-                isDefault: isDefault,
-                composition: [],
-                name: isDefault ? 'Default': 'Unnamed Condition',
-                type: "condition",
-                id: conditionObjId,
-                location: this.parentKeyString,
-                identifier: {
-                    namespace: "",
-                    key: conditionObjId
-                },
-                output: 'test'
->>>>>>> 94305ed8
             };
 
             // let conditionDOKeyString = this.openmct.objects.makeKeyString(conditionObj.identifier);
@@ -137,42 +101,6 @@
             let conditionDO = new ConditionClass(conditionObj, this.openmct);
 
             this.conditionCollection.unshift(conditionDO);
-<<<<<<< HEAD
-
-            this.$set(this.conditionCollection, 0, conditionDO);
-
-            console.log(conditionDO, this.conditionCollection);
-
-            this.persist();
-        },
-        addDefaultCondition() {
-            this.conditionCollection = [];
-
-            // let conditionObjId = uuid();
-            // this.conditionCollection.push({
-            //     description: 'when all fails',
-            //     isDefault: true,
-            //     composition: [],
-            //     name: "Default",
-            //     type: "condition",
-            //     id: conditionObjId,
-            //     location: this.parentKeyString,
-            //     identifier: {
-            //         namespace: "",
-            //         key: conditionObjId
-            //     },
-            //     output: 'Default test'
-            // });
-            this.conditionCollection.push({
-                isDefault: true,
-                name: 'Default',
-                description: 'when all fails - condition',
-                trigger: '',
-                criteria: [],
-                output: 'Default test'
-            });
-=======
->>>>>>> 94305ed8
         },
         removeCondition(identifier) {
             let index = _.findIndex(this.conditionCollection, (condition) => this.openmct.objects.makeKeyString(identifier) === condition.identifier.key);
