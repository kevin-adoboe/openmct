/*****************************************************************************
 * Open MCT, Copyright (c) 2014-2020, United States Government
 * as represented by the Administrator of the National Aeronautics and Space
 * Administration. All rights reserved.
 *
 * Open MCT is licensed under the Apache License, Version 2.0 (the
 * "License"); you may not use this file except in compliance with the License.
 * You may obtain a copy of the License at
 * http://www.apache.org/licenses/LICENSE-2.0.
 *
 * Unless required by applicable law or agreed to in writing, software
 * distributed under the License is distributed on an "AS IS" BASIS, WITHOUT
 * WARRANTIES OR CONDITIONS OF ANY KIND, either express or implied. See the
 * License for the specific language governing permissions and limitations
 * under the License.
 *
 * Open MCT includes source code licensed under additional open source
 * licenses. See the Open Source Licenses file (LICENSES.md) included with
 * this source code distribution or the Licensing information page available
 * at runtime from the About dialog for additional information.
 *****************************************************************************/

import Condition from "./Condition";
import {TRIGGER} from "./utils/constants";
import TelemetryCriterion from "./criterion/TelemetryCriterion";

let openmct = {},
    mockListener,
    testConditionDefinition,
    testTelemetryObject,
    conditionObj;

describe("The condition", function () {

    beforeEach (() => {
        mockListener = jasmine.createSpy('listener');
        testTelemetryObject = {
            identifier:{ namespace: "", key: "test-object"},
            type: "test-object",
            name: "Test Object",
            telemetry: {
                values: [{
                    key: "some-key",
                    name: "Some attribute",
                    hints: {
                        domain: 1
                    }
                }, {
                    key: "some-other-key",
                    name: "Another attribute",
                    hints: {
                        range: 1
                    }
                }]
            }
        };
        openmct.objects = jasmine.createSpyObj('objects', ['get', 'makeKeyString']);
        openmct.objects.get.and.returnValue(new Promise(function (resolve, reject) {
            resolve(testTelemetryObject);
        }));        openmct.objects.makeKeyString.and.returnValue(testTelemetryObject.identifier.key);
        openmct.telemetry = jasmine.createSpyObj('telemetry', ['isTelemetryObject', 'subscribe', 'getMetadata']);
        openmct.telemetry.isTelemetryObject.and.returnValue(true);
        openmct.telemetry.subscribe.and.returnValue(function () {});
        openmct.telemetry.getMetadata.and.returnValue(testTelemetryObject.telemetry.values);

        testConditionDefinition = {
            definition: {
<<<<<<< HEAD
                trigger: 'any',
=======
                trigger: TRIGGER.ANY,
>>>>>>> de03cfbe
                criteria: [
                    {
                        operation: 'equalTo',
                        input: false,
                        metaDataKey: 'value',
                        key: testTelemetryObject.identifier
                    }
                ]
            }
        };

        conditionObj = new Condition(
            testConditionDefinition,
            openmct
        );

        conditionObj.on('conditionUpdated', mockListener);

    });

    it("generates criteria with an id", function () {
        const testCriterion = testConditionDefinition.definition.criteria[0];
        let criterion = conditionObj.generateCriterion(testCriterion);
        expect(criterion.id).toBeDefined();
        expect(criterion.operation).toEqual(testCriterion.operation);
        expect(criterion.input).toEqual(testCriterion.input);
        expect(criterion.metaDataKey).toEqual(testCriterion.metaDataKey);
        expect(criterion.key).toEqual(testCriterion.key);
    });

    it("initializes with an id", function () {
        expect(conditionObj.id).toBeDefined();
    });

    it("initializes with criteria from the condition definition", function () {
        expect(conditionObj.criteria.length).toEqual(1);
        let criterion = conditionObj.criteria[0];
        console.log(criterion);
        expect(criterion instanceof TelemetryCriterion).toBeTrue();
        expect(criterion.operator).toEqual(testConditionDefinition.definition.criteria[0].operator);
        expect(criterion.input).toEqual(testConditionDefinition.definition.criteria[0].input);
        expect(criterion.metaDataKey).toEqual(testConditionDefinition.definition.criteria[0].metaDataKey);
    });

    it("initializes with the trigger from the condition definition", function () {
        expect(conditionObj.trigger).toEqual(testConditionDefinition.definition.trigger);
    });

    it("destroys all criteria for a condition", function () {
        const result = conditionObj.destroyCriteria();
        expect(result).toBeTrue();
        expect(conditionObj.criteria.length).toEqual(0);
    });
});<|MERGE_RESOLUTION|>--- conflicted
+++ resolved
@@ -65,11 +65,7 @@
 
         testConditionDefinition = {
             definition: {
-<<<<<<< HEAD
-                trigger: 'any',
-=======
                 trigger: TRIGGER.ANY,
->>>>>>> de03cfbe
                 criteria: [
                     {
                         operation: 'equalTo',
@@ -107,7 +103,6 @@
     it("initializes with criteria from the condition definition", function () {
         expect(conditionObj.criteria.length).toEqual(1);
         let criterion = conditionObj.criteria[0];
-        console.log(criterion);
         expect(criterion instanceof TelemetryCriterion).toBeTrue();
         expect(criterion.operator).toEqual(testConditionDefinition.definition.criteria[0].operator);
         expect(criterion.input).toEqual(testConditionDefinition.definition.criteria[0].input);
