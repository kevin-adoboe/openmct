--- conflicted
+++ resolved
@@ -62,13 +62,10 @@
             color: $colorBtnFgHov;
         }
 
-<<<<<<< HEAD
-=======
         @include desktop() {
             font-size: 6px;
         }
 
->>>>>>> 250fee12
         &:before {
             content: $glyph-icon-arrow-down;
             font-size: 1.1em;
@@ -258,21 +255,13 @@
     }
 
     &.is-expanded {
-<<<<<<< HEAD
-        flex: 1 1 100%;
-        max-height: max-content;
-=======
         flex: 0 1 auto;
->>>>>>> 250fee12
     }
 
     .c-section__header {
         @include propertiesHeader();
         display: flex;
-<<<<<<< HEAD
-=======
         flex: 0 0 auto;
->>>>>>> 250fee12
         align-items: center;
         margin-bottom: $interiorMargin;
 
