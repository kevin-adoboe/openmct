/*****************************************************************************
 * Open MCT Web, Copyright (c) 2014-2015, United States Government
 * as represented by the Administrator of the National Aeronautics and Space
 * Administration. All rights reserved.
 *
 * Open MCT Web is licensed under the Apache License, Version 2.0 (the
 * "License"); you may not use this file except in compliance with the License.
 * You may obtain a copy of the License at
 * http://www.apache.org/licenses/LICENSE-2.0.
 *
 * Unless required by applicable law or agreed to in writing, software
 * distributed under the License is distributed on an "AS IS" BASIS, WITHOUT
 * WARRANTIES OR CONDITIONS OF ANY KIND, either express or implied. See the
 * License for the specific language governing permissions and limitations
 * under the License.
 *
 * Open MCT Web includes source code licensed under additional open source
 * licenses. See the Open Source Licenses file (LICENSES.md) included with
 * this source code distribution or the Licensing information page available
 * at runtime from the About dialog for additional information.
 *****************************************************************************/
/*global define,Promise, confirm*/

/**
 * This bundle implements Browse mode.
 * @namespace platform/commonUI/browse
 */
define(
    [
        '../../../representation/src/gestures/GestureConstants',
        '../../edit/src/objects/EditableDomainObject'
    ],
    function (GestureConstants, EditableDomainObject) {
        "use strict";

<<<<<<< HEAD
        var ROOT_ID = "ROOT";
=======
        var ROOT_ID = "ROOT",
            DEFAULT_PATH = "mine",
            CONFIRM_MSG = "Unsaved changes will be lost if you leave this page.";
>>>>>>> b5c88e5c

        /**
         * The BrowseController is used to populate the initial scope in Browse
         * mode. It loads the root object from the objectService and makes it
         * available in the scope for Angular template's; this is the point at
         * which Angular templates first have access to the domain object
         * hierarchy.
         *
         * @memberof platform/commonUI/browse
         * @constructor
         */
<<<<<<< HEAD
        function BrowseController(
            $scope,
            $route,
            $location,
            objectService,
            navigationService,
            urlService,
            defaultPath
        ) {
=======
        function BrowseController($scope, $route, $location, $q, objectService, navigationService, urlService) {
>>>>>>> b5c88e5c
            var path = [ROOT_ID].concat(
                ($route.current.params.ids || defaultPath).split("/")
            );

            function isDirty(){
                var editorCapability = $scope.navigatedObject &&
                        $scope.navigatedObject.getCapability("editor"),
                    hasChanges = editorCapability && editorCapability.dirty();
                return hasChanges;
            }

            function updateRoute(domainObject) {
                var priorRoute = $route.current,
                    // Act as if params HADN'T changed to avoid page reload
                    unlisten;

                unlisten = $scope.$on('$locationChangeSuccess', function () {
                    // Checks path to make sure /browse/ is at front
                    // if so, change $route.current
                    if ($location.path().indexOf("/browse/") === 0) {
                        $route.current = priorRoute;
                    }
                    unlisten();
                });
                // urlService.urlForLocation used to adjust current
                // path to new, addressed, path based on
                // domainObject
                $location.path(urlService.urlForLocation("browse",
                    domainObject.hasCapability('editor') ?
                        domainObject.getOriginalObject() : domainObject));

            }

            // Callback for updating the in-scope reference to the object
            // that is currently navigated-to.
            function setNavigation(domainObject) {
                if (domainObject === $scope.navigatedObject){
                    //do nothing;
                    return;
                }

                if (isDirty() && !confirm(CONFIRM_MSG)) {
                    $scope.treeModel.selectedObject = $scope.navigatedObject;
                    navigationService.setNavigation($scope.navigatedObject);
                } else {
                    if ($scope.navigatedObject && $scope.navigatedObject.hasCapability("editor")){
                        $scope.navigatedObject.getCapability("editor").cancel();
                    }
                    $scope.navigatedObject = domainObject;
                    $scope.treeModel.selectedObject = domainObject;
                    navigationService.setNavigation(domainObject);
                    updateRoute(domainObject);
                }
            }

            function navigateTo(domainObject) {

                // Check if an object has been navigated-to already...
                // If not, or if an ID path has been explicitly set in the URL,
                // navigate to the URL-specified object.
                if (!navigationService.getNavigation() || $route.current.params.ids) {
                    // If not, pick a default as the last
                    // root-level component (usually "mine")
                    navigationService.setNavigation(domainObject);
                    $scope.navigatedObject = domainObject;
                } else {
                    // Otherwise, just expose the currently navigated object.
                    $scope.navigatedObject = navigationService.getNavigation();
                    updateRoute($scope.navigatedObject);
                }
            }

            function findObject(domainObjects, id) {
                var i;
                for (i = 0; i < domainObjects.length; i += 1) {
                    if (domainObjects[i].getId() === id) {
                        return domainObjects[i];
                    }
                }
            }

            // Navigate to the domain object identified by path[index],
            // which we expect to find in the composition of the passed
            // domain object.
            function doNavigate(domainObject, index) {
                var composition = domainObject.useCapability("composition");
                if (composition) {
                    composition.then(function (c) {
                        var nextObject = findObject(c, path[index]);
                        if (nextObject) {
                            if (index + 1 >= path.length) {
                                navigateTo(nextObject);
                            } else {
                                doNavigate(nextObject, index + 1);
                            }
                        } else if (index === 1 && c.length > 0) {
                            // Roots are in a top-level container that we don't
                            // want to be selected, so if we couldn't find an
                            // object at the path we wanted, at least select
                            // one of its children.
                            navigateTo(c[c.length - 1]);
                        } else {
                            // Couldn't find the next element of the path
                            // so navigate to the last path object we did find
                            navigateTo(domainObject);
                        }
                    });
                } else {
                    // Similar to above case; this object has no composition,
                    // so navigate to it instead of subsequent path elements.
                    navigateTo(domainObject);
                }
            }

            // Load the root object, put it in the scope.
            // Also, load its immediate children, and (possibly)
            // navigate to one of them, so that navigation state has
            // a useful initial value.
            objectService.getObjects([path[0]]).then(function (objects) {
                $scope.domainObject = objects[path[0]];
                doNavigate($scope.domainObject, 1);
            });

            // Provide a model for the tree to modify
            $scope.treeModel = {
                selectedObject: navigationService.getNavigation()
            };

            $scope.beforeUnloadWarning = function() {
                return isDirty() ?
                    "Unsaved changes will be lost if you leave this page." :
                    undefined;
            };

            // Listen for changes in navigation state.
            navigationService.addListener(setNavigation);

            // Also listen for changes which come from the tree
            $scope.$watch("treeModel.selectedObject", setNavigation);
            
            // Clean up when the scope is destroyed
            $scope.$on("$destroy", function () {
                navigationService.removeListener(setNavigation);
            });
        }

        return BrowseController;
    }
);
<|MERGE_RESOLUTION|>--- conflicted
+++ resolved
@@ -33,13 +33,9 @@
     function (GestureConstants, EditableDomainObject) {
         "use strict";
 
-<<<<<<< HEAD
-        var ROOT_ID = "ROOT";
-=======
         var ROOT_ID = "ROOT",
             DEFAULT_PATH = "mine",
             CONFIRM_MSG = "Unsaved changes will be lost if you leave this page.";
->>>>>>> b5c88e5c
 
         /**
          * The BrowseController is used to populate the initial scope in Browse
@@ -51,19 +47,16 @@
          * @memberof platform/commonUI/browse
          * @constructor
          */
-<<<<<<< HEAD
         function BrowseController(
             $scope,
             $route,
             $location,
+            $q,
             objectService,
             navigationService,
             urlService,
             defaultPath
         ) {
-=======
-        function BrowseController($scope, $route, $location, $q, objectService, navigationService, urlService) {
->>>>>>> b5c88e5c
             var path = [ROOT_ID].concat(
                 ($route.current.params.ids || defaultPath).split("/")
             );
