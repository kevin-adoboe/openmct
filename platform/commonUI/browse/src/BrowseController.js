--- conflicted
+++ resolved
@@ -170,10 +170,6 @@
             $scope.$on("$destroy", function () {
                 navigationService.removeListener(setNavigation);
             });
-<<<<<<< HEAD
-            
-=======
->>>>>>> 7264a711
         }
 
         return BrowseController;
