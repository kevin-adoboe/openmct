--- conflicted
+++ resolved
@@ -222,8 +222,7 @@
                     "uses": [
                         "context"
                     ],
-<<<<<<< HEAD
-                    "templateUrl": "templates/back-arrow.html"
+                    "template": backArrowTemplate
                 },
                 {
                     "key": "object-properties",
@@ -232,9 +231,6 @@
                 {
                     "key": "inspector-region",
                     "templateUrl": "templates/browse/inspector-region.html"
-=======
-                    "template": backArrowTemplate
->>>>>>> 78374f82
                 }
             ],
             "services": [
