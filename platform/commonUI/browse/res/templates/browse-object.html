--- conflicted
+++ resolved
@@ -26,17 +26,7 @@
             <mct-representation key="'object-header'" mct-object="domainObject">
             </mct-representation>
         </div>
-<<<<<<< HEAD
-        <!-- Temporarily, on mobile, the button bar is hidden-->
-        <div class="btn-bar right abs mobile-hide">
-            <mct-representation key="'action-group'"
-                                mct-object="domainObject"
-                                parameters="{ category: 'view-control' }">
-            </mct-representation>
-
-=======
         <div class="btn-bar right">
->>>>>>> b8b9721d
             <mct-representation key="'switcher'"
                                 mct-object="domainObject"
                                 ng-model="representation">
