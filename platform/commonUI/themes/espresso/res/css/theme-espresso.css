--- conflicted
+++ resolved
@@ -308,7 +308,7 @@
  *****************************************************************************/
 /************************** FONTS */
 @font-face {
-  	/*
+      /*
       * Use https://icomoon.io/app with /platform/commonUI/general/res/fonts/symbols/icomoon.io-WTD-symbols-project.json
       */
   font-family: 'symbolsfont';
@@ -1759,20 +1759,8 @@
   .s-btn.show-thumbs .icon:before, .show-thumbs.s-menu-btn .icon:before, .s-btn.show-thumbs .t-item-icon:before, .show-thumbs.s-menu-btn .t-item-icon:before {
     content: "\000039"; }
 
-<<<<<<< HEAD
-@media screen and (min-device-width: 800px) and (min-device-height: 1025px), screen and (min-device-width: 1025px) and (min-device-height: 800px) {
-  /* line 101, ../../../../general/res/sass/controls/_buttons.scss */
-=======
-/* line 96, ../../../../general/res/sass/controls/_buttons.scss */
-.s-icon-btn {
-  color: #0099cc; }
-  /* line 99, ../../../../general/res/sass/controls/_buttons.scss */
-  .s-icon-btn:hover {
-    color: #33ccff; }
-
 @media screen and (min-device-width: 1281px) {
   /* line 104, ../../../../general/res/sass/controls/_buttons.scss */
->>>>>>> 845b1dcd
   .mini-tab {
     -moz-border-radius: 3px;
     -webkit-border-radius: 3px;
@@ -1848,13 +1836,8 @@
         /* line 304, ../../../../general/res/sass/_mixins.scss */
         .mini-tab.collapsed:not(.disabled):hover > .icon, .mini-tab.collapsed:not(.disabled):hover > .t-item-icon {
           color: #33ccff; } }
-<<<<<<< HEAD
-@media screen and (min-device-width: 800px) and (min-device-height: 1025px), screen and (min-device-width: 1025px) and (min-device-height: 800px) {
-      /* line 138, ../../../../general/res/sass/controls/_buttons.scss */
-=======
 @media screen and (min-device-width: 1281px) {
       /* line 141, ../../../../general/res/sass/controls/_buttons.scss */
->>>>>>> 845b1dcd
       .mini-tab.collapsed:before {
         opacity: 0; }
       /* line 139, ../../../../general/res/sass/controls/_buttons.scss */
@@ -1942,13 +1925,8 @@
         .mini-tab.anchor-right.collapsed:hover:before {
           right: 2px; } }
 
-<<<<<<< HEAD
-@media screen and (min-device-width: 800px) and (min-device-height: 1025px), screen and (min-device-width: 1025px) and (min-device-height: 800px) {
-  /* line 208, ../../../../general/res/sass/controls/_buttons.scss */
-=======
 @media screen and (min-device-width: 1281px) {
   /* line 211, ../../../../general/res/sass/controls/_buttons.scss */
->>>>>>> 845b1dcd
   .mini-tab-icon {
     color: #595959;
     cursor: pointer;
@@ -2336,13 +2314,8 @@
     font-size: 0.7em;
     flex: 0 0 1;
     -webkit-flex: 0 0 1; }
-<<<<<<< HEAD
-  @media screen and (min-device-width: 800px) and (min-device-height: 1025px), screen and (min-device-width: 1025px) and (min-device-height: 800px) {
-    /* line 240, ../../../../general/res/sass/controls/_controls.scss */
-=======
   @media screen and (min-device-width: 1281px) {
     /* line 239, ../../../../general/res/sass/controls/_controls.scss */
->>>>>>> 845b1dcd
     .object-header .context-available {
       -moz-transition-property: opacity;
       -o-transition-property: opacity;
@@ -2684,13 +2657,7 @@
         color: inherit; }
 
 /******************************************************** BROWSER ELEMENTS */
-<<<<<<< HEAD
-@media screen and (min-device-width: 800px) and (min-device-height: 1025px), screen and (min-device-width: 1025px) and (min-device-height: 800px) {
-  /* line 485, ../../../../general/res/sass/controls/_controls.scss */
-=======
 @media screen and (min-device-width: 1281px) {
-  /* line 484, ../../../../general/res/sass/controls/_controls.scss */
->>>>>>> 845b1dcd
   ::-webkit-scrollbar {
     -moz-border-radius: 2px;
     -webkit-border-radius: 2px;
@@ -4115,15 +4082,15 @@
 /* line 29, ../../../../general/res/sass/forms/_datetime.scss */
 .complex.datetime {
   /*
-  	.field-hints,
-  	.fields {
-  	}
-  
-  	
-  	.field-hints {
-  
-  	}
-  	*/ }
+      .field-hints,
+      .fields {
+      }
+
+
+      .field-hints {
+
+      }
+      */ }
   /* line 30, ../../../../general/res/sass/forms/_datetime.scss */
   .complex.datetime span {
     display: inline-block;
@@ -5989,9 +5956,9 @@
  *****************************************************************************/
 /* line 22, ../../../../general/res/sass/user-environ/_top-bar.scss */
 .top-bar {
-  /*	.title {
-  		color: #fff;
-  	}*/ }
+  /*    .title {
+          color: #fff;
+      }*/ }
   /* line 23, ../../../../general/res/sass/user-environ/_top-bar.scss */
   .top-bar.browse, .top-bar.edit {
     border-bottom: 1px solid rgba(153, 153, 153, 0.1);
