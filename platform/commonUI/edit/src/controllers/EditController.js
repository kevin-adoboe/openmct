--- conflicted
+++ resolved
@@ -14,23 +14,14 @@
          * navigated domain object into the scope.
          * @constructor
          */
-<<<<<<< HEAD
         function EditController($scope, $q, navigationService) {
-            function setNavigation(domainObject) {
-                // Wrap the domain object such that all mutation is
-                // confined to edit mode (until Save)
-                $scope.navigatedObject =
-                    domainObject && new EditableDomainObject(domainObject, $q);
-=======
-        function EditController($scope, navigationService) {
             var navigatedObject;
 
             function setNavigation(domainObject) {
                 // Wrap the domain object such that all mutation is
                 // confined to edit mode (until Save)
                 navigatedObject =
-                    domainObject && new EditableDomainObject(domainObject);
->>>>>>> e33b80f1
+                    domainObject && new EditableDomainObject(domainObject, $q);
             }
 
             setNavigation(navigationService.getNavigation());
