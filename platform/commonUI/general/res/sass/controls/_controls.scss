--- conflicted
+++ resolved
@@ -21,243 +21,239 @@
  *****************************************************************************/
 
 .accordion {
-	$accordionHeadH: 18px;
-	margin-top: $interiorMargin;
-	&:first-child {
-		margin-top: 0;
-	}
-	.accordion-head {
-		$op: 0.2;
-		@include border-radius($basicCr * 0.75);
-		@include box-sizing("border-box");
-		background: rgba($colorBodyFg, $op);
-		cursor: pointer;
-		font-size: 0.75em;
-		line-height: $accordionHeadH;
-		margin-bottom: $interiorMargin;
-		padding: 0 $interiorMargin;
-		position: absolute;
-		top: 0;
-		right: 0;
-		bottom: auto;
-		left: 0;
-		width: auto;
-		height: $accordionHeadH;
-		text-transform: uppercase;
-		&:hover {
-			background: rgba($colorBodyFg, $op * 2);
-		}
-		&:after {
-			content: "^";
-			display: block;
-			font-family: 'symbolsfont';
-			font-size: 0.9em;
-			position: absolute;
-			right: $interiorMargin;
-			text-transform: none;
-			top: 0;
-		}
-		&:not(.expanded):after {
-			content: "v";
-		}
-	}
-	.accordion-contents {
-		position: absolute;
-		top: $accordionHeadH + $interiorMargin;
-		right: 0;
-		bottom: 0;
-		left: 0;
-		overflow-y: auto;
-		overflow-x: hidden;
-	}
+    $accordionHeadH: 18px;
+    margin-top: $interiorMargin;
+    &:first-child {
+        margin-top: 0;
+    }
+    .accordion-head {
+        $op: 0.2;
+        @include border-radius($basicCr * 0.75);
+        @include box-sizing("border-box");
+        background: rgba($colorBodyFg, $op);
+        cursor: pointer;
+        font-size: 0.75em;
+        line-height: $accordionHeadH;
+        margin-bottom: $interiorMargin;
+        padding: 0 $interiorMargin;
+        position: absolute;
+        top: 0;
+        right: 0;
+        bottom: auto;
+        left: 0;
+        width: auto;
+        height: $accordionHeadH;
+        text-transform: uppercase;
+        &:hover {
+            background: rgba($colorBodyFg, $op * 2);
+        }
+        &:after {
+            content: "^";
+            display: block;
+            font-family: 'symbolsfont';
+            font-size: 0.9em;
+            position: absolute;
+            right: $interiorMargin;
+            text-transform: none;
+            top: 0;
+        }
+        &:not(.expanded):after {
+            content: "v";
+        }
+    }
+    .accordion-contents {
+        position: absolute;
+        top: $accordionHeadH + $interiorMargin;
+        right: 0;
+        bottom: 0;
+        left: 0;
+        overflow-y: auto;
+        overflow-x: hidden;
+    }
 }
 
 .l-composite-control {
-	vertical-align: middle;
-	&.l-checkbox {
-		.composite-control-label {
-			line-height: 18px;
-		}
-	}
+    vertical-align: middle;
+    &.l-checkbox {
+        .composite-control-label {
+            line-height: 18px;
+        }
+    }
 }
 
 .l-control-group {
-	// Buttons that have a conceptual grouping - internal space between, and a divider between groups.
-	//	@include test();
-	@include box-sizing(border-box);
-	border-left: 1px solid $colorInteriorBorder;
-	display: inline-block;
-	padding: 0 $interiorMargin;
-	position: relative;
-	&:first-child {
-		border-left: none;
-		padding-left: 0;
-	}
+    // Buttons that have a conceptual grouping - internal space between, and a divider between groups.
+    //    @include test();
+    @include box-sizing(border-box);
+    border-left: 1px solid $colorInteriorBorder;
+    display: inline-block;
+    padding: 0 $interiorMargin;
+    position: relative;
+    &:first-child {
+        border-left: none;
+        padding-left: 0;
+    }
 }
 
 .l-local-controls {
-	// Control shown when hovering over an object, like plots and imagery
-	// Default position is upper right
-	$p: $interiorMargin;
-	position: absolute;
-	top: $p;
-	right: $p;
-	z-index: 5;
+    // Control shown when hovering over an object, like plots and imagery
+    // Default position is upper right
+    $p: $interiorMargin;
+    position: absolute;
+    top: $p;
+    right: $p;
+    z-index: 5;
 }
 
 .s-local-controls {
-	font-size: 0.7rem;
+    font-size: 0.7rem;
 }
 
 label.checkbox.custom {
-	$bg: pullForward($colorBodyBg, 10%);
-	$d: $formRowCtrlsH;
-	cursor: pointer;
-	display: inline-block;
-	line-height: $d;
-	margin-right: $interiorMargin * 4;
-	padding-left: $d + $interiorMargin;
-	position: relative;
-	vertical-align: middle; // was top
-	em {
-		color: $colorBodyFg;
-		display: inline-block;
-		height: $d;
-		min-width: $d;
-		&:before {
-			@include border-radius($basicCr * .75);
-			background: $bg;
-			//border-bottom: 1px solid lighten($bg, 10%);
-			@include box-shadow(inset rgba(black, 0.4) 0 1px 2px);
-			box-sizing: border-box;
-			content: " ";
-			font-family: 'symbolsfont';
-			font-size: 0.8em;
-			display: inline-block;
-			margin-right: $interiorMargin;
-			height: $d;
-			width: $d;
-			left: 0;
-			top: 0;
-			position: absolute;
-			text-align: center;
-		}
-	}
-	&.no-text {
-		overflow: hidden;
-		margin-right: 0;
-		padding-left: 0;
-		height: $d;
-		width: $d;
-		em {
-			overflow: hidden;
-		}
-	}
-	input {
-		display: none;
-		&:checked ~ em:before {
-			background: $colorCheck;
-			color: lighten($colorCheck, 50%);
-			content: "2";
-		}
-	}
+    $bg: pullForward($colorBodyBg, 10%);
+    $d: $formRowCtrlsH;
+    cursor: pointer;
+    display: inline-block;
+    line-height: $d;
+    margin-right: $interiorMargin * 4;
+    padding-left: $d + $interiorMargin;
+    position: relative;
+    vertical-align: middle; // was top
+    em {
+        color: $colorBodyFg;
+        display: inline-block;
+        height: $d;
+        min-width: $d;
+        &:before {
+            @include border-radius($basicCr * .75);
+            background: $bg;
+            //border-bottom: 1px solid lighten($bg, 10%);
+            @include box-shadow(inset rgba(black, 0.4) 0 1px 2px);
+            box-sizing: border-box;
+            content: " ";
+            font-family: 'symbolsfont';
+            font-size: 0.8em;
+            display: inline-block;
+            margin-right: $interiorMargin;
+            height: $d;
+            width: $d;
+            left: 0;
+            top: 0;
+            position: absolute;
+            text-align: center;
+        }
+    }
+    &.no-text {
+        overflow: hidden;
+        margin-right: 0;
+        padding-left: 0;
+        height: $d;
+        width: $d;
+        em {
+            overflow: hidden;
+        }
+    }
+    input {
+        display: none;
+        &:checked ~ em:before {
+            background: $colorCheck;
+            color: lighten($colorCheck, 50%);
+            content: "2";
+        }
+    }
 }
 
 .input-labeled {
-	margin-left: $interiorMargin;
-	label {
-		display: inline-block;
-		margin-right: $interiorMarginSm;
-	}
-	&.inline {
-		display: inline-block;
-	}
-	&:first-child {
-		margin-left: 0;
-	}
+    margin-left: $interiorMargin;
+    label {
+        display: inline-block;
+        margin-right: $interiorMarginSm;
+    }
+    &.inline {
+        display: inline-block;
+    }
+    &:first-child {
+        margin-left: 0;
+    }
 }
 
 .s-menu-btn label.checkbox.custom {
-	margin-left: 5px;
+    margin-left: 5px;
 }
 
 .item .checkbox {
-	&.checked label {
-		@include box-shadow(none);
-		border-bottom: none;
-	}
+    &.checked label {
+        @include box-shadow(none);
+        border-bottom: none;
+    }
 }
 
 .context-available {
-	$c: $colorKey;
-	color: $c;
-	&:hover {
-		color: lighten($c, 10%);
-	}
+    $c: $colorKey;
+    color: $c;
+    &:hover {
+        color: lighten($c, 10%);
+    }
 }
 
 .view-switcher {
-	@include trans-prop-nice-fade($controlFadeMs);
+    @include trans-prop-nice-fade($controlFadeMs);
 }
 
 /******************************************************** OBJECT-HEADER */
 .object-header {
-	//@include test();
-	font-size: 1em;
-
-	> .type-icon {
-		color: $colorObjHdrIc;
-		font-size: 120%;
-		float: left;
-		margin-right: $interiorMargin;
-	}
-
-	.l-elem-wrapper {
-		//@include test(#66f, 0.2);
-<<<<<<< HEAD
-		//@include webkitProp(justify-content, flex-start);
-=======
->>>>>>> 15f9bc08
+    //@include test();
+    font-size: 1em;
+
+    > .type-icon {
+        color: $colorObjHdrIc;
+        font-size: 120%;
+        float: left;
+        margin-right: $interiorMargin;
+    }
+
+    .l-elem-wrapper {
+        //@include test(#66f, 0.2);
         @include justify-content(flex-start);
-		mct-representation {
-			// Holds the context-available item
-			// Must have min-width to make flex work properly
-			// in Safari
-			min-width: 0.7em;
-		}
-	}
-
-	.action {
-		margin-right: $interiorMargin;
-	}
-
-	.title-label {
-		//@include test(green, 0.9);
-		color: $colorObjHdrTxt;
-		@include ellipsize();
-		//color: pushBack($colorBodyFg, 40%);
-		@include webkitProp(flex, '0 1 auto');
-		padding-right: 0.35em; // For context arrow. Done with em's so pad is relative to the scale of the text.
-		//position: relative;
-	}
-
-	.context-available {
-		font-size: 0.7em;
-		@include webkitProp(flex, '0 0 1');
-		//margin-right: $interiorMargin;
-	}
-
-	@include desktop {
-		.context-available {
-			@include trans-prop-nice(opacity, 0.25s);
-			opacity: 0;
-		}
-		&:hover {
-			.context-available {
-				opacity: 1;
-			}
-		}
-	}
+        mct-representation {
+            // Holds the context-available item
+            // Must have min-width to make flex work properly
+            // in Safari
+            min-width: 0.7em;
+        }
+    }
+
+    .action {
+        margin-right: $interiorMargin;
+    }
+
+    .title-label {
+        //@include test(green, 0.9);
+        color: $colorObjHdrTxt;
+        @include ellipsize();
+        //color: pushBack($colorBodyFg, 40%);
+        @include webkitProp(flex, '0 1 auto');
+        padding-right: 0.35em; // For context arrow. Done with em's so pad is relative to the scale of the text.
+        //position: relative;
+    }
+
+    .context-available {
+        font-size: 0.7em;
+        @include webkitProp(flex, '0 0 1');
+        //margin-right: $interiorMargin;
+    }
+
+    @include desktop {
+        .context-available {
+            @include trans-prop-nice(opacity, 0.25s);
+            opacity: 0;
+        }
+        &:hover {
+            .context-available {
+                opacity: 1;
+            }
+        }
+    }
 }
 
 /******************************************************** PROGRESS BAR */
@@ -277,20 +273,20 @@
 
 .l-progress-bar {
     // Assume will be determinate by default
-	display: inline-block;
-	overflow: hidden;
-	position: relative;
-
-	.progress-amt-holder {
+    display: inline-block;
+    overflow: hidden;
+    position: relative;
+
+    .progress-amt-holder {
         @include absPosDefault(1px);
     }
     .progress-amt,
     .progress-amt:before,
     .progress-amt:after {
-		@include absPosDefault();
+        @include absPosDefault();
         display: block;
         content: '';
-	}
+    }
 
     .progress-amt {
         right: auto; // Allow inline width to control }
@@ -308,10 +304,10 @@
     @include boxIncised(0.3, 4px);
     background: $colorProgressBarOuter;
     //border:1px solid $colorProgressBarOuter;
-	.progress-amt {
-		@include border-radius($basicCr);
-		@include boxShdw();
-		@include border-radius($basicCr - 1);
+    .progress-amt {
+        @include border-radius($basicCr);
+        @include boxShdw();
+        @include border-radius($basicCr - 1);
         @include trans-prop-nice(width);
         &:before {
             background-color: $colorProgressBarAmt;
@@ -322,7 +318,7 @@
                     transparent 5%, rgba(#fff,0.25) 30%, transparent 100%
             ));
         }
-	}
+    }
 
     &:not(.indeterminate) {
         .progress-amt:before {
@@ -345,185 +341,185 @@
 /******************************************************** SLIDERS */
 
 .slider {
-	$knobH: 100%; //14px;
-	.slot {
-		//		@include border-radius($basicCr * .75);
-		//@include sliderTrack();
-		width: auto;
-		position: absolute;
-		top: 0;
-		right: 0;
-		bottom: 0;
-		left: 0;
-	}
-	.knob {
-		@include trans-prop-nice-fade(.25s);
-		background-color: $sliderColorKnob;
-		&:hover {
-			background-color: $sliderColorKnobHov;
-		}
-		position: absolute;
-		height: $knobH;
-		width: $sliderKnobW;
-		top: 0;
-		auto: 0;
-		bottom: auto;
-		left: auto;
-	}
-	.knob-l {
-		@include border-left-radius($sliderKnobW);
-		cursor: w-resize;
-	}
-	.knob-r {
-		@include border-right-radius($sliderKnobW);
-		cursor: e-resize;
-	}
-	.range {
-		@include trans-prop-nice-fade(.25s);
-		background-color: $sliderColorRange;
-		cursor: ew-resize;
-		position: absolute;
-		top: 0; //$tbOffset;
-		right: auto;
-		bottom: 0;
-		left: auto;
-		height: auto;
-		width: auto;
-		&:hover {
-			background-color: $sliderColorRangeHov;
-		}
-	}
+    $knobH: 100%; //14px;
+    .slot {
+        //        @include border-radius($basicCr * .75);
+        //@include sliderTrack();
+        width: auto;
+        position: absolute;
+        top: 0;
+        right: 0;
+        bottom: 0;
+        left: 0;
+    }
+    .knob {
+        @include trans-prop-nice-fade(.25s);
+        background-color: $sliderColorKnob;
+        &:hover {
+            background-color: $sliderColorKnobHov;
+        }
+        position: absolute;
+        height: $knobH;
+        width: $sliderKnobW;
+        top: 0;
+        auto: 0;
+        bottom: auto;
+        left: auto;
+    }
+    .knob-l {
+        @include border-left-radius($sliderKnobW);
+        cursor: w-resize;
+    }
+    .knob-r {
+        @include border-right-radius($sliderKnobW);
+        cursor: e-resize;
+    }
+    .range {
+        @include trans-prop-nice-fade(.25s);
+        background-color: $sliderColorRange;
+        cursor: ew-resize;
+        position: absolute;
+        top: 0; //$tbOffset;
+        right: auto;
+        bottom: 0;
+        left: auto;
+        height: auto;
+        width: auto;
+        &:hover {
+            background-color: $sliderColorRangeHov;
+        }
+    }
 }
 
 /******************************************************** DATETIME PICKER */
 .l-datetime-picker {
-	$r1H: 15px;
-	@include user-select(none);
-	font-size: 0.8rem;
-	padding: $interiorMarginLg !important;
-	width: 230px;
-	.l-month-year-pager {
-		$pagerW: 20px;
-		//@include test();
-		//font-size: 0.8rem;
-		height: $r1H;
-		margin-bottom: $interiorMargin;
-		position: relative;
-		.pager,
-		.val {
-			//@include test(red);
-			@extend .abs;
-		}
-		.pager {
-			width: $pagerW;
-			@extend .ui-symbol;
-			&.prev {
-				right: auto;
-				&:before {
-					content: "\3c";
-				}
-			}
-			&.next {
-				left: auto;
-				text-align: right;
-				&:before {
-					content: "\3e";
-				}
-			}
-		}
-		.val {
-			text-align: center;
-			left: $pagerW + $interiorMargin;
-			right: $pagerW + $interiorMargin;
-		}
-	}
-	.l-calendar,
-	.l-time-selects {
-		border-top: 1px solid $colorInteriorBorder
-	}
-	.l-time-selects {
-		line-height: $formInputH;
-	}
+    $r1H: 15px;
+    @include user-select(none);
+    font-size: 0.8rem;
+    padding: $interiorMarginLg !important;
+    width: 230px;
+    .l-month-year-pager {
+        $pagerW: 20px;
+        //@include test();
+        //font-size: 0.8rem;
+        height: $r1H;
+        margin-bottom: $interiorMargin;
+        position: relative;
+        .pager,
+        .val {
+            //@include test(red);
+            @extend .abs;
+        }
+        .pager {
+            width: $pagerW;
+            @extend .ui-symbol;
+            &.prev {
+                right: auto;
+                &:before {
+                    content: "\3c";
+                }
+            }
+            &.next {
+                left: auto;
+                text-align: right;
+                &:before {
+                    content: "\3e";
+                }
+            }
+        }
+        .val {
+            text-align: center;
+            left: $pagerW + $interiorMargin;
+            right: $pagerW + $interiorMargin;
+        }
+    }
+    .l-calendar,
+    .l-time-selects {
+        border-top: 1px solid $colorInteriorBorder
+    }
+    .l-time-selects {
+        line-height: $formInputH;
+    }
 }
 
 /******************************************************** CALENDAR */
 .l-calendar {
-	$colorMuted: pushBack($colorMenuFg, 30%);
-	ul.l-cal-row {
-		@include display-flex;
-		@include flex-flow(row nowrap);
-		margin-top: 1px;
-		&:first-child {
-			margin-top: 0;
-		}
-		li {
-			@include flex(1 0);
-			//@include test();
-			margin-left: 1px;
-			padding: $interiorMargin;
-			text-align: center;
-			&:first-child {
-				margin-left: 0;
-			}
-		}
-		&.l-header li {
-			color: $colorMuted;
-		}
-		&.l-body li {
-			@include trans-prop-nice(background-color, .25s);
-			cursor: pointer;
-			&.in-month {
-				background-color: $colorCalCellInMonthBg;
-			}
-			.sub {
-				color: $colorMuted;
-				font-size: 0.8em;
-			}
-			&.selected {
-				background: $colorCalCellSelectedBg;
-				color: $colorCalCellSelectedFg;
-				.sub {
-					color: inherit;
-				}
-			}
-			&:hover {
-				background-color: $colorCalCellHovBg;
-				color: $colorCalCellHovFg;
-				.sub {
-					color: inherit;
-				}
-			}
-		}
-	}
+    $colorMuted: pushBack($colorMenuFg, 30%);
+    ul.l-cal-row {
+        @include display-flex;
+        @include flex-flow(row nowrap);
+        margin-top: 1px;
+        &:first-child {
+            margin-top: 0;
+        }
+        li {
+            @include flex(1 0);
+            //@include test();
+            margin-left: 1px;
+            padding: $interiorMargin;
+            text-align: center;
+            &:first-child {
+                margin-left: 0;
+            }
+        }
+        &.l-header li {
+            color: $colorMuted;
+        }
+        &.l-body li {
+            @include trans-prop-nice(background-color, .25s);
+            cursor: pointer;
+            &.in-month {
+                background-color: $colorCalCellInMonthBg;
+            }
+            .sub {
+                color: $colorMuted;
+                font-size: 0.8em;
+            }
+            &.selected {
+                background: $colorCalCellSelectedBg;
+                color: $colorCalCellSelectedFg;
+                .sub {
+                    color: inherit;
+                }
+            }
+            &:hover {
+                background-color: $colorCalCellHovBg;
+                color: $colorCalCellHovFg;
+                .sub {
+                    color: inherit;
+                }
+            }
+        }
+    }
 }
 
 /******************************************************** BROWSER ELEMENTS */
 
 @include desktop {
-	::-webkit-scrollbar {
-		@include border-radius(2px);
-		@include box-sizing(border-box);
-		@include box-shadow(inset $scrollbarTrackShdw);
-		background-color: $scrollbarTrackColorBg;
-		height: $scrollbarTrackSize;
-		width: $scrollbarTrackSize;
-	}
-
-	::-webkit-scrollbar-thumb {
-		$bg: $scrollbarThumbColor;
-		$hc: $scrollbarThumbColorHov;
-		$gr: 5%;
-		@include background-image(linear-gradient(lighten($bg, $gr), $bg 20px));
-		@include border-radius(2px);
-		@include box-sizing(border-box);
-		//@include boxShdwSubtle();
-		//border-top: 1px solid lighten($bg, 20%);
-		&:hover {
-			@include background-image(linear-gradient(lighten($hc, $gr), $hc 20px));
-		}
-	}
-
-	::-webkit-scrollbar-corner {
-		background: $scrollbarTrackColorBg;
-	}
+    ::-webkit-scrollbar {
+        @include border-radius(2px);
+        @include box-sizing(border-box);
+        @include box-shadow(inset $scrollbarTrackShdw);
+        background-color: $scrollbarTrackColorBg;
+        height: $scrollbarTrackSize;
+        width: $scrollbarTrackSize;
+    }
+
+    ::-webkit-scrollbar-thumb {
+        $bg: $scrollbarThumbColor;
+        $hc: $scrollbarThumbColorHov;
+        $gr: 5%;
+        @include background-image(linear-gradient(lighten($bg, $gr), $bg 20px));
+        @include border-radius(2px);
+        @include box-sizing(border-box);
+        //@include boxShdwSubtle();
+        //border-top: 1px solid lighten($bg, 20%);
+        &:hover {
+            @include background-image(linear-gradient(lighten($hc, $gr), $hc 20px));
+        }
+    }
+
+    ::-webkit-scrollbar-corner {
+        background: $scrollbarTrackColorBg;
+    }
 }