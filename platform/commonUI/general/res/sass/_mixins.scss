--- conflicted
+++ resolved
@@ -64,17 +64,13 @@
     }
 }
 
-<<<<<<< HEAD
 @mixin trans-prop-nice-resize($t: 0.5s, $tf: ease-in-out) {
     @include transition-property(height, width, top, right, bottom, left, opacity);
     @include transition-duration($t);
     @include transition-timing-function($tf);
 }
 
-@mixin trans-prop-nice-resize-h($t: 0.5s) {
-=======
 @mixin trans-prop-nice-resize-h($dur: 500ms, $delay: 0) {
->>>>>>> 7264a711
     @include transition-property(height, bottom, top);
     @include transition-duration($dur);
     @include transition-timing-function(ease-in-out);
