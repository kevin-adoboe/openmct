<<<<<<< HEAD
.w1, .w2 {
=======
/*****************************************************************************
 * Open MCT Web, Copyright (c) 2014-2015, United States Government
 * as represented by the Administrator of the National Aeronautics and Space
 * Administration. All rights reserved.
 *
 * Open MCT Web is licensed under the Apache License, Version 2.0 (the
 * "License"); you may not use this file except in compliance with the License.
 * You may obtain a copy of the License at
 * http://www.apache.org/licenses/LICENSE-2.0.
 *
 * Unless required by applicable law or agreed to in writing, software
 * distributed under the License is distributed on an "AS IS" BASIS, WITHOUT
 * WARRANTIES OR CONDITIONS OF ANY KIND, either express or implied. See the
 * License for the specific language governing permissions and limitations
 * under the License.
 *
 * Open MCT Web includes source code licensed under additional open source
 * licenses. See the Open Source Licenses file (LICENSES.md) included with
 * this source code distribution or the Licensing information page available
 * at runtime from the About dialog for additional information.
 *****************************************************************************/
.w1 {
	background: $tabularColorHeaderBg;
	padding-top: $tabularHeaderH;
>>>>>>> ca4f37b2
	position: relative;
	height: 100%;
}

.tabular {
	@include box-sizing(border-box);
	border-spacing: 0;
	border-collapse: collapse;
	color: #fff;
	display: table;
	font-size: 0.8em;
	position: relative;
	height: 100%;
	width: 100%;
	thead, .thead,
	tbody tr, .tbody .tr {
		display: table;
		width: 100%;
		table-layout: fixed;
	}
	thead, .thead {
		width: calc(100% - 10px);
		tr, .tr {
			height: $tabularHeaderH;
		}
		&:before {
			content: "";
			display: block;
			z-index: 0;
			position: absolute;
			width: 100%;
			height: $tabularHeaderH;
			background: rgba(#fff, 0.15);
		}
	}
	tbody, .tbody {
		@include absPosDefault(0);
		top: $tabularHeaderH;
		//display: table-row-group;
		display: block;
		//width: 100%;
		overflow-y: scroll;
		tr, .tr {
			&:hover {
				background: rgba(white, 0.1);
			}
		}
	}
	tr, .tr {
		//display: table-row;
		//width: 100%;
		&:first-child .td {
			border-top: none;
		}
		th, .th, td, .td {
			display: table-cell;
		}
		th, .th {
			border: none;
			border-left: 1px solid $tabularColorBorder;
			color: $tabularColorHeaderFg;
			padding: 0 $tabularTdPadLR;
			white-space: nowrap;
			vertical-align: middle; // This is crucial to hiding f**king 4px height injected by browser by default
			&:first-child {
				border-left: none;
			}
			&.sort {
				.icon-sorting:before {
					display: inline-block;
					font-family: symbolsfont;
					margin-left: 5px;
				}
				&.asc .icon-sorting:before {
					content: '0';
				}
				&.desc .icon-sorting:before {
					content: '1';
				}
			}
			/*	em {
                    //background: rgba(green, 0.2);
                    border-left: 1px solid $tabularColorBorder;
                    color: $tabularColorHeaderFg;
                    cursor: pointer;
                    display: block;
                    font-style: normal;
                    font-weight: bold;
                    height: $tabularHeaderH;
                    line-height: $tabularHeaderH;
                    margin-left: - $tabularTdPadLR;
                    padding: 0 $tabularTdPadLR;
                    position: absolute;
                    top: 0;
                    vertical-align: middle;
                    &:hover {
                        color: lighten($tabularColorHeaderFg, 20%);
                    }
                }*/
		}
		td, .td {
			border-top: 1px solid $tabularColorBorder;
			padding: $tabularTdPadTB $tabularTdPadLR;
			&.numeric {
				text-align: right;
			}
		}
	}
	&.filterable {
		tbody, .tbody {
			top: $tabularHeaderH * 2;
		}
	}
}<|MERGE_RESOLUTION|>--- conflicted
+++ resolved
@@ -1,6 +1,3 @@
-<<<<<<< HEAD
-.w1, .w2 {
-=======
 /*****************************************************************************
  * Open MCT Web, Copyright (c) 2014-2015, United States Government
  * as represented by the Administrator of the National Aeronautics and Space
@@ -25,108 +22,75 @@
 .w1 {
 	background: $tabularColorHeaderBg;
 	padding-top: $tabularHeaderH;
->>>>>>> ca4f37b2
 	position: relative;
-	height: 100%;
 }
+.w2 {
+	background: $tabularColorBodyBg;
+	overflow-y: auto;
 
+}
 .tabular {
 	@include box-sizing(border-box);
 	border-spacing: 0;
 	border-collapse: collapse;
-	color: #fff;
 	display: table;
 	font-size: 0.8em;
-	position: relative;
-	height: 100%;
 	width: 100%;
-	thead, .thead,
-	tbody tr, .tbody .tr {
-		display: table;
-		width: 100%;
-		table-layout: fixed;
-	}
-	thead, .thead {
-		width: calc(100% - 10px);
-		tr, .tr {
-			height: $tabularHeaderH;
-		}
-		&:before {
-			content: "";
-			display: block;
-			z-index: 0;
-			position: absolute;
-			width: 100%;
-			height: $tabularHeaderH;
-			background: rgba(#fff, 0.15);
-		}
-	}
-	tbody, .tbody {
-		@include absPosDefault(0);
-		top: $tabularHeaderH;
-		//display: table-row-group;
-		display: block;
-		//width: 100%;
-		overflow-y: scroll;
-		tr, .tr {
-			&:hover {
-				background: rgba(white, 0.1);
-			}
-		}
-	}
-	tr, .tr {
-		//display: table-row;
-		//width: 100%;
+	.tr {
+		display: table-row;
 		&:first-child .td {
 			border-top: none;
 		}
-		th, .th, td, .td {
+		&:hover {
+			background: rgba(white, 0.1);
+		}
+		&.header {
+			display: table-header-group;
+			.th {
+				border: none;
+				color: transparent;
+				height: 0px;
+				line-height: 0;
+				padding: 0 $tabularTdPadLR;
+				white-space: nowrap;
+				vertical-align: middle; // This is crucial to hiding f**king 4px height injected by browser by default
+				&:first-child em {
+					border-left: none;
+				}
+				&.sort {
+					em:after {
+						display: inline-block;
+						font-family: symbolsfont;
+						margin-left: 5px;
+					}
+					&.asc em:after { content: '0'; }
+					&.desc em:after { content: '1'; }
+				}
+				em {
+//					background: rgba(green, 0.2);
+					border-left: 1px solid $tabularColorBorder;
+					color: $tabularColorHeaderFg;
+					cursor: pointer;
+					display: block;
+					font-style: normal;
+					font-weight: bold;
+					height: $tabularHeaderH;
+					line-height: $tabularHeaderH;
+					margin-left: - $tabularTdPadLR;
+					padding: 0 $tabularTdPadLR;
+					position: absolute;
+					top: 0;
+					vertical-align: middle;
+					&:hover {
+						color: lighten($tabularColorHeaderFg, 20%);
+					}
+				}
+			}
+		}
+		.th, .td {
 			display: table-cell;
 		}
-		th, .th {
-			border: none;
-			border-left: 1px solid $tabularColorBorder;
-			color: $tabularColorHeaderFg;
-			padding: 0 $tabularTdPadLR;
-			white-space: nowrap;
-			vertical-align: middle; // This is crucial to hiding f**king 4px height injected by browser by default
-			&:first-child {
-				border-left: none;
-			}
-			&.sort {
-				.icon-sorting:before {
-					display: inline-block;
-					font-family: symbolsfont;
-					margin-left: 5px;
-				}
-				&.asc .icon-sorting:before {
-					content: '0';
-				}
-				&.desc .icon-sorting:before {
-					content: '1';
-				}
-			}
-			/*	em {
-                    //background: rgba(green, 0.2);
-                    border-left: 1px solid $tabularColorBorder;
-                    color: $tabularColorHeaderFg;
-                    cursor: pointer;
-                    display: block;
-                    font-style: normal;
-                    font-weight: bold;
-                    height: $tabularHeaderH;
-                    line-height: $tabularHeaderH;
-                    margin-left: - $tabularTdPadLR;
-                    padding: 0 $tabularTdPadLR;
-                    position: absolute;
-                    top: 0;
-                    vertical-align: middle;
-                    &:hover {
-                        color: lighten($tabularColorHeaderFg, 20%);
-                    }
-                }*/
-		}
-		td, .td {
+		.td {
 			border-top: 1px solid $tabularColorBorder;
 			padding: $tabularTdPadTB $tabularTdPadLR;
 			&.numeric {
@@ -134,9 +98,4 @@
 			}
 		}
 	}
-	&.filterable {
-		tbody, .tbody {
-			top: $tabularHeaderH * 2;
-		}
-	}
 }