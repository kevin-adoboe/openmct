--- conflicted
+++ resolved
@@ -216,14 +216,8 @@
 .edit-mode {
     .split-layout {
         .split-pane-component.pane.right {
-<<<<<<< HEAD
-            //min-width: 150px;
-            //max-width: 50%;
-            .split-pane-component.pane.bottom {
-=======
             width: 15%;
             .pane.bottom {
->>>>>>> 54334a89
                 min-height: 50px;
                 height: 30%;
             }
@@ -305,21 +299,6 @@
 	}
 }
 
-<<<<<<< HEAD
-.object-browse-bar .btn,
-.object-browse-bar .t-btn,
-.object-browse-bar .view-switcher,
-.top-bar .buttons-main .btn,
-.top-bar .buttons-main .t-btn,
-.top-bar .view-switcher,
-.tool-bar .btn,
-.tool-bar .t-btn {
-    $h: $btnToolbarH;
-    display: inline-block;
-    font-size: $h * $btnFontSizeToH;
-    line-height: 200%;
-    vertical-align: top;
-=======
 .object-browse-bar .s-btn,
 .top-bar .buttons-main .s-btn,
 .top-bar .s-menu,
@@ -329,7 +308,6 @@
 	height: $h;
 	line-height: $h;
 	vertical-align: top;
->>>>>>> 54334a89
 }
 
 .object-browse-bar,
@@ -363,10 +341,7 @@
 	.left {
 		//@include test(red);
 		@include webkitProp(flex, '1 1 0');
-<<<<<<< HEAD
-=======
 		padding-right: $interiorMarginLg;
->>>>>>> 54334a89
 	}
 }
 
