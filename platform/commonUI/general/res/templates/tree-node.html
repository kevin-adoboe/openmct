<!--
 Open MCT Web, Copyright (c) 2014-2015, United States Government
 as represented by the Administrator of the National Aeronautics and Space
 Administration. All rights reserved.

 Open MCT Web is licensed under the Apache License, Version 2.0 (the
 "License"); you may not use this file except in compliance with the License.
 You may obtain a copy of the License at
 http://www.apache.org/licenses/LICENSE-2.0.

 Unless required by applicable law or agreed to in writing, software
 distributed under the License is distributed on an "AS IS" BASIS, WITHOUT
 WARRANTIES OR CONDITIONS OF ANY KIND, either express or implied. See the
 License for the specific language governing permissions and limitations
 under the License.

 Open MCT Web includes source code licensed under additional open source
 licenses. See the Open Source Licenses file (LICENSES.md) included with
 this source code distribution or the Licensing information page available
 at runtime from the About dialog for additional information.
-->
<span ng-controller="ToggleController as toggle">
    <span ng-controller="TreeNodeController as treeNode">
        <span
<<<<<<< HEAD
	        class="tree-item menus-to-left"
	        ng-class="{selected: treeNode.isSelected()}"
	        >
            <mct-representation                                
                key="'label'"
				mct-object="domainObject"
				ng-model="ngModel"
				ng-click="!treeNode.checkMobile() ? ngModel.selectedObject = domainObject :
                          toggle.toggle(); treeNode.trackExpansion()"
				>
=======
            class="tree-item menus-to-left"
            ng-class="{selected: treeNode.isSelected()}"
            >
            <span
                class='ui-symbol view-control'
                ng-click="toggle.toggle(); treeNode.trackExpansion()"
                ng-if="model.composition !== undefined"
                >
                {{toggle.isActive() ? "v" : ">"}}
            </span>
            <mct-representation
                key="'label'"
                mct-object="domainObject"
                ng-model="ngModel"
                ng-click="ngModel.selectedObject = domainObject"
                >
>>>>>>> 9c578c53
            </mct-representation>
            <span
	            class='ui-symbol view-control'
                mct-object="domainObject"
                ng-model="ngModel"
				ng-click="treeNode.checkMobile() ? ngModel.selectedObject = domainObject :
                          toggle.toggle(); treeNode.trackExpansion()"
				ng-if="model.composition !== undefined || treeNode.checkMobile()"
				>
                {{treeNode.checkMobile() ? "}" : toggle.isActive() ? "v" : ">"}}
            </span>
        </span>
        <span
            class="tree-item-subtree"
            ng-show="toggle.isActive()"
            ng-if="model.composition !== undefined"
            >

            <mct-representation key="'subtree'"
                                ng-model="ngModel"
                                mct-object="treeNode.hasBeenExpanded() && domainObject">
            </mct-representation>

        </span>
    </span>
</span><|MERGE_RESOLUTION|>--- conflicted
+++ resolved
@@ -22,7 +22,6 @@
 <span ng-controller="ToggleController as toggle">
     <span ng-controller="TreeNodeController as treeNode">
         <span
-<<<<<<< HEAD
 	        class="tree-item menus-to-left"
 	        ng-class="{selected: treeNode.isSelected()}"
 	        >
@@ -33,24 +32,6 @@
 				ng-click="!treeNode.checkMobile() ? ngModel.selectedObject = domainObject :
                           toggle.toggle(); treeNode.trackExpansion()"
 				>
-=======
-            class="tree-item menus-to-left"
-            ng-class="{selected: treeNode.isSelected()}"
-            >
-            <span
-                class='ui-symbol view-control'
-                ng-click="toggle.toggle(); treeNode.trackExpansion()"
-                ng-if="model.composition !== undefined"
-                >
-                {{toggle.isActive() ? "v" : ">"}}
-            </span>
-            <mct-representation
-                key="'label'"
-                mct-object="domainObject"
-                ng-model="ngModel"
-                ng-click="ngModel.selectedObject = domainObject"
-                >
->>>>>>> 9c578c53
             </mct-representation>
             <span
 	            class='ui-symbol view-control'
