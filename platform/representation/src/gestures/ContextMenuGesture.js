--- conflicted
+++ resolved
@@ -41,19 +41,7 @@
          */
         function ContextMenuGesture($timeout, agentService, element, domainObject) {
             var isPressing,
-<<<<<<< HEAD
-                longTouchTime = 500,
-                parameters = element && element.attr('parameters') && $parse(element.attr('parameters'))();
-
-            function suppressMenu() {
-                return parameters &&
-                    parameters.suppressMenuOnEdit &&
-                    navigationService.getNavigation() &&
-                    navigationService.getNavigation().hasCapability('editor');
-            }
-=======
                 longTouchTime = 500;
->>>>>>> d6aa31e4
 
             function showMenu(event) {
                 domainObject.getCapability('action').perform({
