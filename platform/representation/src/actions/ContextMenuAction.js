/*****************************************************************************
 * Open MCT Web, Copyright (c) 2014-2015, United States Government
 * as represented by the Administrator of the National Aeronautics and Space
 * Administration. All rights reserved.
 *
 * Open MCT Web is licensed under the Apache License, Version 2.0 (the
 * "License"); you may not use this file except in compliance with the License.
 * You may obtain a copy of the License at
 * http://www.apache.org/licenses/LICENSE-2.0.
 *
 * Unless required by applicable law or agreed to in writing, software
 * distributed under the License is distributed on an "AS IS" BASIS, WITHOUT
 * WARRANTIES OR CONDITIONS OF ANY KIND, either express or implied. See the
 * License for the specific language governing permissions and limitations
 * under the License.
 *
 * Open MCT Web includes source code licensed under additional open source
 * licenses. See the Open Source Licenses file (LICENSES.md) included with
 * this source code distribution or the Licensing information page available
 * at runtime from the About dialog for additional information.
 *****************************************************************************/
/*global define,Promise*/

/**
 * Module defining ContextMenuAction. Created by shale on 06/30/2015.
 */
define(
    ["../gestures/GestureConstants"],
    function (GestureConstants) {
        "use strict";

        var MENU_TEMPLATE = "<mct-representation key=\"'context-menu'\" " +
                "mct-object=\"domainObject\" " +
                "ng-class=\"menuClass\" " +
                "ng-style=\"menuStyle\">" +
                "</mct-representation>",
            dismissExistingMenu;

        /**
         * Launches a custom context menu for the domain object it contains.
         *
         * @memberof platform/representation
         * @constructor
         * @param $compile Angular's $compile service
         * @param $document the current document
         * @param $window the active window
         * @param $rootScope Angular's root scope
         * @param actionContexr the context in which the action
         *                      should be performed
         * @implements {Action}
         */
<<<<<<< HEAD
        function ContextMenuAction($compile, $document, $window, $rootScope, agentService, actionContext) {
            
            function perform() {
                var winDim = [$window.innerWidth, $window.innerHeight],
                    eventCoors = [actionContext.event.pageX, actionContext.event.pageY],
                    menuDim = GestureConstants.MCT_MENU_DIMENSIONS,
                    body = $document.find('body'),
                    scope = $rootScope.$new(),
                    goLeft = eventCoors[0] + menuDim[0] > winDim[0],
                    goUp = eventCoors[1] + menuDim[1] > winDim[1],
                    menu;
=======
        function ContextMenuAction($compile, $document, $window, $rootScope, actionContext) {
            this.$compile = $compile;
            this.actionContext = actionContext;
            this.getDocument = function () { return $document; };
            this.getWindow = function () { return $window; };
            this.getRootScope = function () { return $rootScope; };
        }
>>>>>>> f1ca9ff1

        ContextMenuAction.prototype.perform = function () {
            var $compile = this.$compile,
                $document = this.getDocument(),
                $window = this.getWindow(),
                $rootScope = this.getRootScope(),
                actionContext = this.actionContext,
                winDim = [$window.innerWidth, $window.innerHeight],
                eventCoors = [actionContext.event.pageX, actionContext.event.pageY],
                menuDim = GestureConstants.MCT_MENU_DIMENSIONS,
                body = $document.find('body'),
                scope = $rootScope.$new(),
                goLeft = eventCoors[0] + menuDim[0] > winDim[0],
                goUp = eventCoors[1] + menuDim[1] > winDim[1],
                menu;

            // Remove the context menu
            function dismiss() {
                menu.remove();
                body.off("mousedown", dismiss);
                dismissExistingMenu = undefined;
            }

            // Dismiss any menu which was already showing
            if (dismissExistingMenu) {
                dismissExistingMenu();
            }

            // ...and record the presence of this menu.
            dismissExistingMenu = dismiss;

            // Set up the scope, including menu positioning
            scope.domainObject = actionContext.domainObject;
            scope.menuStyle = {};
            scope.menuStyle[goLeft ? "right" : "left"] =
                (goLeft ? (winDim[0] - eventCoors[0]) : eventCoors[0]) + 'px';
            scope.menuStyle[goUp ? "bottom" : "top"] =
                (goUp ? (winDim[1] - eventCoors[1]) : eventCoors[1]) + 'px';
            scope.menuClass = {
                "go-left": goLeft,
                "go-up": goUp,
                "context-menu-holder": true
            };

<<<<<<< HEAD
                // Add the menu to the body
                body.append(menu);
                
                // Stop propagation so that clicks on the menu do not close the menu
                // Stop propagation so that touches on the menu do not close the menu
                if (!agentService.isMobile(navigator.userAgent)) {
                    menu.on('mousedown', function (event) {
                        event.stopPropagation();
                    });
                } else if (agentService.isMobile(navigator.userAgent)) {
                    menu.on('touchstart', function (event) {
                        event.stopPropagation();
                    });
                }
                
                // Dismiss the menu when body is clicked/touched elsewhere
                // ('mousedown' because 'click' breaks left-click context menus)
                // ('touchstart' because 'touch' breaks context menus up)
                if (!agentService.isMobile(navigator.userAgent)) {
                    body.on('mousedown', dismiss);
                } else if (agentService.isMobile(navigator.userAgent)) {
                    body.on('touchstart', dismiss);
                }
                
=======
            // Create the context menu
            menu = $compile(MENU_TEMPLATE)(scope);
>>>>>>> f1ca9ff1

            // Add the menu to the body
            body.append(menu);

            // Stop propagation so that clicks on the menu do not close the menu
            menu.on('mousedown', function (event) {
                event.stopPropagation();
            });

            // Dismiss the menu when body is clicked elsewhere
            // ('mousedown' because 'click' breaks left-click context menus)
            body.on('mousedown', dismiss);
            menu.on('click', dismiss);

            // Don't launch browser's context menu
            actionContext.event.preventDefault();
        };

        return ContextMenuAction;
    }
);<|MERGE_RESOLUTION|>--- conflicted
+++ resolved
@@ -49,27 +49,14 @@
          *                      should be performed
          * @implements {Action}
          */
-<<<<<<< HEAD
         function ContextMenuAction($compile, $document, $window, $rootScope, agentService, actionContext) {
-            
-            function perform() {
-                var winDim = [$window.innerWidth, $window.innerHeight],
-                    eventCoors = [actionContext.event.pageX, actionContext.event.pageY],
-                    menuDim = GestureConstants.MCT_MENU_DIMENSIONS,
-                    body = $document.find('body'),
-                    scope = $rootScope.$new(),
-                    goLeft = eventCoors[0] + menuDim[0] > winDim[0],
-                    goUp = eventCoors[1] + menuDim[1] > winDim[1],
-                    menu;
-=======
-        function ContextMenuAction($compile, $document, $window, $rootScope, actionContext) {
             this.$compile = $compile;
+            this.agentService = agentService;
             this.actionContext = actionContext;
             this.getDocument = function () { return $document; };
             this.getWindow = function () { return $window; };
             this.getRootScope = function () { return $rootScope; };
         }
->>>>>>> f1ca9ff1
 
         ContextMenuAction.prototype.perform = function () {
             var $compile = this.$compile,
@@ -113,49 +100,34 @@
                 "go-up": goUp,
                 "context-menu-holder": true
             };
-
-<<<<<<< HEAD
-                // Add the menu to the body
-                body.append(menu);
-                
-                // Stop propagation so that clicks on the menu do not close the menu
-                // Stop propagation so that touches on the menu do not close the menu
-                if (!agentService.isMobile(navigator.userAgent)) {
-                    menu.on('mousedown', function (event) {
-                        event.stopPropagation();
-                    });
-                } else if (agentService.isMobile(navigator.userAgent)) {
-                    menu.on('touchstart', function (event) {
-                        event.stopPropagation();
-                    });
-                }
-                
-                // Dismiss the menu when body is clicked/touched elsewhere
-                // ('mousedown' because 'click' breaks left-click context menus)
-                // ('touchstart' because 'touch' breaks context menus up)
-                if (!agentService.isMobile(navigator.userAgent)) {
-                    body.on('mousedown', dismiss);
-                } else if (agentService.isMobile(navigator.userAgent)) {
-                    body.on('touchstart', dismiss);
-                }
-                
-=======
             // Create the context menu
             menu = $compile(MENU_TEMPLATE)(scope);
->>>>>>> f1ca9ff1
 
             // Add the menu to the body
             body.append(menu);
 
-            // Stop propagation so that clicks on the menu do not close the menu
-            menu.on('mousedown', function (event) {
-                event.stopPropagation();
-            });
+            // Stop propagation so that clicks or touches on the menu do not close the menu
+            if (!(this.agentService.isMobile(navigator.userAgent))) {
+                menu.on('mousedown', function (event) {
+                    event.stopPropagation();
+                });
+            } else if ((this.agentService.isMobile(navigator.userAgent))) {
+                menu.on('touchstart', function (event) {
+                    event.stopPropagation();
+                });
+            }
 
-            // Dismiss the menu when body is clicked elsewhere
+            // Dismiss the menu when body is clicked/touched elsewhere
             // ('mousedown' because 'click' breaks left-click context menus)
-            body.on('mousedown', dismiss);
-            menu.on('click', dismiss);
+            // ('touchstart' because 'touch' breaks context menus up)
+            if (!(this.agentService.isMobile(navigator.userAgent))) {
+                body.on('mousedown', dismiss);
+                // NOTE: Apply to mobile?
+                menu.on('click', dismiss);
+            } else if (this.agentService.isMobile(navigator.userAgent)) {
+                body.on('touchstart', dismiss);
+            }
+            
 
             // Don't launch browser's context menu
             actionContext.event.preventDefault();
