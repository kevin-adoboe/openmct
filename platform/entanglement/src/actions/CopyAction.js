--- conflicted
+++ resolved
@@ -34,7 +34,6 @@
          * @constructor
          * @memberof platform/entanglement
          */
-<<<<<<< HEAD
         function CopyAction(
             $log,
             policyService,
@@ -44,17 +43,12 @@
             notificationService,
             context
         ) {
-=======
-        function CopyAction($log, locationService, copyService, dialogService,
-                            notificationService, context) {
->>>>>>> 845b1dcd
             this.dialog = undefined;
             this.notification = undefined;
             this.dialogService = dialogService;
             this.notificationService = notificationService;
             this.$log = $log;
             //Extend the behaviour of the Abstract Compose Action
-<<<<<<< HEAD
             AbstractComposeAction.call(
                 this,
                 policyService,
@@ -64,11 +58,9 @@
                 "Duplicate",
                 "to a location"
             );
-=======
-            AbstractComposeAction.call(this, locationService, copyService,
-                context, "Duplicate", "to a location");
->>>>>>> 845b1dcd
         }
+
+        CopyAction.prototype = Object.create(AbstractComposeAction.prototype);
 
         /**
          * Updates user about progress of copy. Should not be invoked by
