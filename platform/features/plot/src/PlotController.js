--- conflicted
+++ resolved
@@ -113,9 +113,6 @@
                 }
             }
 
-<<<<<<< HEAD
-            $scope.$watch('domainObject', subscribe);
-=======
             // Release the current subscription (called when scope is destroyed)
             function releaseSubscription() {
                 if (subscription) {
@@ -129,7 +126,6 @@
 
             // Unsubscribe when the plot is destroyed
             $scope.$on("$destroy", releaseSubscription);
->>>>>>> f78226bc
 
             return {
                 /**
