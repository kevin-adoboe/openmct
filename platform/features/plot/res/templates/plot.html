--- conflicted
+++ resolved
@@ -75,65 +75,10 @@
              ng-mouseenter="subplot.isHovering(true); representation.showControls = true;"
              ng-mouseleave="subplot.isHovering(false)">
 
-<<<<<<< HEAD
-                <mct-chart draw="subplot.getDrawingObject()"
-                           ng-mousemove="subplot.hover($event)"
-                           mct-drag="subplot.continueDrag($event)"
-                           mct-drag-down="subplot.startDrag($event)"
-                           mct-drag-up="subplot.endDrag($event); plot.update()">
-                </mct-chart>
-
-                <!-- TODO: Move into correct position; make part of group; infer from set of actions -->
-                <div class="l-local-controls gl-plot-local-controls"
-                     ng-if="$first"
-                     ng-show="representation.showControls"
-                    >
-
-                    <a href=""
-                       class="t-btn l-btn s-btn s-icon-btn s-very-subtle"
-                       ng-click="plot.stepBackPanZoom()"
-                       ng-show="plot.isZoomed()"
-                       title="Restore previous pan/zoom">
-                        <span class="ui-symbol icon">&lt;</span>
-                    </a>
-
-                    <a href=""
-                       class="t-btn l-btn s-btn s-icon-btn s-very-subtle"
-                       ng-click="plot.unzoom()"
-                       ng-show="plot.isZoomed()"
-                       title="Reset pan/zoom">
-                        <span class="ui-symbol icon">I</span>
-                    </a>
-
-                    <div class="menu-element btn s-very-subtle btn-menu dropdown menus-to-left"
-                         ng-if="plot.getModeOptions().length > 1"
-                         ng-controller="ClickAwayController as toggle">
-
-                        <span class="l-click-area" ng-click="toggle.toggle()"></span>
-
-                        <span class="ui-symbol icon type-icon">{{plot.getMode().glyph}}</span>
-                        <span>{{plot.getMode().name}}</span>
-                        <span class='ui-symbol invoke-menu'>v</span>
-
-                        <div class="menu dropdown" ng-show="toggle.isActive()">
-                            <ul>
-                                <li ng-repeat="option in plot.getModeOptions()">
-                                    <a href="" ng-click="plot.setMode(option); toggle.setState(false)">
-                                        <span class="ui-symbol type-icon icon">
-                                            {{option.glyph}}
-                                        </span>
-                                        {{option.name}}
-                                    </a>
-                                </li>
-                            </ul>
-                        </div>
-                    </div>
-=======
             <!-- Out-of-bounds data indicators -->
             <!-- ng-show is temporarily hard-coded in next element -->
             <div ng-show="false" class="l-oob-data l-oob-data-up"></div>
             <div ng-show="false" class="l-oob-data l-oob-data-dwn"></div>
->>>>>>> 065a5a6f
 
             <div class="gl-plot-hash hash-v"
                  ng-repeat="tick in subplot.getDomainTicks()"
@@ -148,8 +93,9 @@
 
             <mct-chart draw="subplot.getDrawingObject()"
                        ng-mousemove="subplot.hover($event)"
-                       ng-mousedown="subplot.startMarquee($event)"
-                       ng-mouseup="subplot.endMarquee($event); plot.update()">
+                       mct-drag="subplot.continueDrag($event)"
+                       mct-drag-down="subplot.startDrag($event)"
+                       mct-drag-up="subplot.endDrag($event); plot.update()">
             </mct-chart>
 
             <!-- TODO: Move into correct position; make part of group; infer from set of actions -->
